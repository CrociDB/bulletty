--- conflicted
+++ resolved
@@ -3,12 +3,9 @@
 use clap::{Error, Parser, Subcommand};
 use tracing::info;
 
-<<<<<<< HEAD
 use crate::core::library::feeditem::FeedItem;
-=======
 use crate::core::defs;
 use crate::core::library::data::config::Config;
->>>>>>> ec8c4084
 use crate::core::library::feedlibrary::FeedLibrary;
 use std::path::Path;
 
@@ -34,16 +31,13 @@
     },
     /// Update all feeds
     Update,
-<<<<<<< HEAD
     /// Delete a feed
     Delete {
         /// The feed identifier (can be url, title or slug)
         ident: String,
     },
-=======
     /// Show important directories
     Dirs,
->>>>>>> ec8c4084
 }
 
 pub fn run_main_cli(cli: Cli) -> color_eyre::Result<()> {
@@ -53,11 +47,8 @@
         Some(Commands::List) => command_list(&cli),
         Some(Commands::Add { url, category }) => command_add(&cli, url, category),
         Some(Commands::Update) => command_update(&cli),
-<<<<<<< HEAD
         Some(Commands::Delete { ident }) => command_delete(&cli, ident),
-=======
         Some(Commands::Dirs) => command_dirs(&cli),
->>>>>>> ec8c4084
         None => Ok(()),
     }
 }
@@ -101,7 +92,6 @@
     Ok(())
 }
 
-<<<<<<< HEAD
 fn confirm_delete(title: &str) -> Result<bool, Error> {
     print!(
         "Are you sure you want to delete '{}'? That can't be reverted. [y/N] ",
@@ -181,7 +171,6 @@
             }
         }
     }
-=======
 fn command_dirs(_cli: &Cli) -> color_eyre::Result<()> {
     let config = Config::new();
     let library_path = config.datapath;
@@ -191,7 +180,6 @@
     println!("bulletty directories");
     println!("\t-> Library: {}", library_path.to_string_lossy());
     println!("\t-> Logs:    {}", logs_path.to_string_lossy());
->>>>>>> ec8c4084
 
     Ok(())
 }