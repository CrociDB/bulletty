[package]
name = "bulletty"
version = "0.1.6"
description = "a pretty terminal feed (RSS+ATOM) reader that stores your data locally"
authors = ["Bruno Croci <crocidb@gmail.com>"]
license = "MIT"
edition = "2024"
repository = "https://github.com/CrociDB/bulletty"
readme = "README.md"
homepage = "https://github.com/CrociDB/bulletty"
documentation = "https://docs.rs/bulletty"

[dependencies]
crossterm = "0.29.0"
ratatui = "0.29.0"
color-eyre = "0.6.5"
dirs = "6"
<<<<<<< HEAD
toml = "0.9.7"
serde = { version = "1.0.225", features = ["derive"] }
=======
toml = "0.9.6"
serde = { version = "1.0.226", features = ["derive"] }
>>>>>>> 2d7b6eec
reqwest = { version = "0.12.23", features = ["blocking"] }
clap = { version = "4.5.48", features = ["derive"] }
roxmltree = "0.20.0"
openssl = { version = "0.10", features = ["vendored"] }
slug = "0.1"
html2md = "0.2.15"
regex = "1.11.2"
chrono = { version = "0.4", features = ["serde"] }
tui-markdown = "0.3.5"
tracing = "0.1"
tracing-subscriber = { version = "0.3", features = ["env-filter"] }
tracing-appender = "0.2"
tracing-error = "0.2"
unicode-width = "0.2.0"
open = "5.3.2"

[dev-dependencies]
tempfile = "3.22.0"<|MERGE_RESOLUTION|>--- conflicted
+++ resolved
@@ -15,13 +15,8 @@
 ratatui = "0.29.0"
 color-eyre = "0.6.5"
 dirs = "6"
-<<<<<<< HEAD
-toml = "0.9.7"
-serde = { version = "1.0.225", features = ["derive"] }
-=======
 toml = "0.9.6"
 serde = { version = "1.0.226", features = ["derive"] }
->>>>>>> 2d7b6eec
 reqwest = { version = "0.12.23", features = ["blocking"] }
 clap = { version = "4.5.48", features = ["derive"] }
 roxmltree = "0.20.0"
